--- conflicted
+++ resolved
@@ -39,10 +39,7 @@
         with:
           micromamba-version: '1.5.8-0' # any version from https://github.com/mamba-org/micromamba-releases
           environment-file: environment.yml
-<<<<<<< HEAD
-=======
           environment-name: rad-team
->>>>>>> 4317c187
           init-shell: >-
             bash
             powershell
