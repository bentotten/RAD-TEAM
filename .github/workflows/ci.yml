# This workflow will install Python dependencies, run tests and lint with a variety of Python versions
# For more information see: https://help.github.com/actions/language-and-framework-guides/using-python-with-github-actions

name: Build and run

on:
  push:
    branches:
      - main
  pull_request:
    branches:
      - main
      - dev

defaults:
  run:
    shell: bash -l {0}

jobs:
  build:
    env:
      TERM: xterm-256color
      FORCE_COLOR: 1

    runs-on: ubuntu-latest

    strategy:
      matrix:
        python-version: ["3.8", "3.9", "3.10", "3.11"]
    steps:
      - uses: actions/checkout@v3
      - name: Set up Python ${{ matrix.python-version }}
        uses: actions/setup-python@v4
        with:
          python-version: ${{ matrix.python-version }}

<<<<<<< HEAD
      - name: Install environment from environment.yml
        uses: mamba-org/setup-micromamba@v1
        with:
          micromamba-version: '1.5.8-0' # any version from https://github.com/mamba-org/micromamba-releases
          environment-file: environment.yml
          environment-name: rad-team
          init-shell: >-
            bash
            powershell
          cache-environment: true

      - name: Lint with ruff
        run: |
          make lint

      - name: Check codestyle
        run: |
          make check-codestyle
      - name: Type check
        run: |
          make type

=======

      - name: Lint with ruff
        run: |
          make lint

      - name: Check codestyle
        run: |
          make check-codestyle
      - name: Type check
        run: |
          make type

      - name: Install environment from environment.yml
        uses: mamba-org/setup-micromamba@v1
        with:
          micromamba-version: '1.5.8-0' # any version from https://github.com/mamba-org/micromamba-releases
          environment-file: environment.yml
          environment-name: rad-team
          init-shell: >-
            bash
            powershell
          cache-environment: true

>>>>>>> 7f2faab8
      - name: Test with pytest
        shell: micromamba-shell {0}
        run: |
          make pytest<|MERGE_RESOLUTION|>--- conflicted
+++ resolved
@@ -34,31 +34,6 @@
         with:
           python-version: ${{ matrix.python-version }}
 
-<<<<<<< HEAD
-      - name: Install environment from environment.yml
-        uses: mamba-org/setup-micromamba@v1
-        with:
-          micromamba-version: '1.5.8-0' # any version from https://github.com/mamba-org/micromamba-releases
-          environment-file: environment.yml
-          environment-name: rad-team
-          init-shell: >-
-            bash
-            powershell
-          cache-environment: true
-
-      - name: Lint with ruff
-        run: |
-          make lint
-
-      - name: Check codestyle
-        run: |
-          make check-codestyle
-      - name: Type check
-        run: |
-          make type
-
-=======
-
       - name: Lint with ruff
         run: |
           make lint
@@ -81,7 +56,6 @@
             powershell
           cache-environment: true
 
->>>>>>> 7f2faab8
       - name: Test with pytest
         shell: micromamba-shell {0}
         run: |
