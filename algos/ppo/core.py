import numpy as np
import numpy.typing as npt
import scipy.signal
import math
import torch
from torch import Tensor
import torch.nn as nn
import torch.nn.functional as F
from dataclasses import dataclass
from torch.distributions.categorical import Categorical
from numbers import Number

from typing import (
    Any,
    Callable,
    Literal,
    NoReturn,
    TypeAlias,
    Optional,
    cast,
    overload,
    Union,
)

Shape: TypeAlias = int | tuple[int, ...]


def combined_shape(length: int, shape: Optional[Shape] = None) -> Shape:
    if shape is None:
        return (length,)
    elif np.isscalar(shape):
        shape = cast(int, shape)
        return (length, shape)
    else:
        shape = cast(tuple[int, ...], shape)
        return (length, *shape)


def mlp(
    sizes: list[Shape],
    activation,
    output_activation=nn.Identity,
    layer_norm: bool = False,
) -> nn.Sequential:
    layers = []
    for j in range(len(sizes) - 1):
        layer = [nn.Linear(sizes[j], sizes[j + 1])]

        if layer_norm:
            ln = nn.LayerNorm(sizes[j + 1]) if j < len(sizes) - 1 else None
            layer.append(ln)

        layer.append(activation() if j < len(sizes) - 1 else output_activation())
        layers += layer

    if layer_norm and None in layers:
        layers.remove(None)

    return nn.Sequential(*layers)


def count_vars(module: nn.Module) -> int:
    return sum(np.prod(p.shape) for p in module.parameters())


def discount_cumsum(
    x: npt.NDArray[np.float64], discount: float
) -> npt.NDArray[np.float64]:
    """
    magic from rllab for computing discounted cumulative sums of vectors.

    input:
        vector x,
        [x0,
         x1,
         x2]

    output:
        [x0 + discount * x1 + discount^2 * x2,
         x1 + discount * x2,
         x2]
    """
    return scipy.signal.lfilter([1], [1, float(-discount)], x[::-1], axis=0)[::-1]

# TODO is this necessary for our environment?
@dataclass
class StatBuff:
    mu: float = 0.0
    sig_sto: float = 0.0
    sig_obs: float = 1.0
    count: int = 0

    def update(self, obs: float) -> None:
        self.count += 1
        if self.count == 1:
            self.mu = obs
        else:
            mu_n = self.mu + (obs - self.mu) / (self.count)
            s_n = self.sig_sto + (obs - self.mu) * (obs - mu_n)
            self.mu = mu_n
            self.sig_sto = s_n
            self.sig_obs = max(math.sqrt(s_n / (self.count - 1)), 1)

    def reset(self) -> None:
        self = StatBuff()


class PFRNNBaseCell(nn.Module):
    """parent class for PFRNNs"""

    def __init__(
        self,
        num_particles: int,
        input_size: int,
        hidden_size: int,
        resamp_alpha: float,
        use_resampling: bool,
        activation: str,
    ):
        """init function

        Arguments:
            num_particles {int} -- number of particles
            input_size {int} -- input size
            hidden_size {int} -- particle vector length
            resamp_alpha {float} -- alpha value for soft-resampling
            use_resampling {bool} -- whether to use soft-resampling
            activation {str} -- activation function to use
        """
        super().__init__()
        self.num_particles: int = num_particles
        self.samp_thresh: float = num_particles * 1.0
        self.input_size: int = input_size
        self.h_dim: int = hidden_size
        self.resamp_alpha: float = resamp_alpha
        self.use_resampling: bool = use_resampling
        self.activation: str = activation
        self.initialize: str = "rand"
        if activation == "relu":
            self.batch_norm: nn.BatchNorm1d = nn.BatchNorm1d(
                self.num_particles, track_running_stats=False
            )

    @overload
    def resampling(self, particles: Tensor, prob: Tensor) -> tuple[Tensor, Tensor]:
        ...

    @overload
    def resampling(
        self, particles: tuple[Tensor, Tensor], prob: Tensor
    ) -> tuple[tuple[Tensor, Tensor], Tensor]:
        ...

    def resampling(
        self, particles: Tensor | tuple[Tensor, Tensor], prob: Tensor
    ) -> tuple[tuple[Tensor, Tensor] | Tensor, Tensor]:
        """soft-resampling

        Arguments:
            particles {tensor} -- the latent particles
            prob {tensor} -- particle weights

        Returns:
            tuple -- particles
        """

        resamp_prob = (
            self.resamp_alpha * torch.exp(prob)
            + (1 - self.resamp_alpha) * 1 / self.num_particles
        )
        resamp_prob = resamp_prob.view(self.num_particles, -1)
        flatten_indices = (
            torch.multinomial(
                resamp_prob.transpose(0, 1),
                num_samples=self.num_particles,
                replacement=True,
            )
            .transpose(1, 0)
            .contiguous()
            .view(-1, 1)
            .squeeze()
        )

        # PFLSTM
        if type(particles) == tuple:
            particles_new = (
                particles[0][flatten_indices],
                particles[1][flatten_indices],
            )
        # PFGRU
        else:
            particles_new = particles[flatten_indices]

        prob_new = torch.exp(prob.view(-1, 1)[flatten_indices])
        prob_new = prob_new / (
            self.resamp_alpha * prob_new + (1 - self.resamp_alpha) / self.num_particles
        )
        prob_new = torch.log(prob_new).view(self.num_particles, -1)
        prob_new = prob_new - torch.logsumexp(prob_new, dim=0, keepdim=True)

        return particles_new, prob_new

    def reparameterize(self, mu: Tensor, var: Tensor) -> Tensor:
        """Implements the reparameterization trick introduced in [Auto-Encoding Variational Bayes](https://arxiv.org/abs/1312.6114)

        Arguments:
            mu {tensor} -- learned mean
            var {tensor} -- learned variance

        Returns:
            tensor -- sample
        """
        std: Tensor = F.softplus(var)
        eps: Tensor = torch.FloatTensor(std.shape).normal_()
        return mu + eps * std


class PFGRUCell(PFRNNBaseCell):
    def __init__(
        self,
        num_particles: int,
        input_size: int,
        obs_size: int,
        hidden_size: int,
        resamp_alpha: float,
        use_resampling: bool,
        activation: str,
    ):
        super().__init__(
            num_particles,
            input_size,
            hidden_size,
            resamp_alpha,
            use_resampling,
            activation,
        )

        self.fc_z: nn.Linear = nn.Linear(self.h_dim + self.input_size, self.h_dim)
        self.fc_r: nn.Linear = nn.Linear(self.h_dim + self.input_size, self.h_dim)
        self.fc_n: nn.Linear = nn.Linear(self.h_dim + self.input_size, self.h_dim * 2)

        self.fc_obs: nn.Linear = nn.Linear(self.h_dim + self.input_size, 1)
        self.hid_obs: nn.Sequential = mlp([self.h_dim, 24, 2], nn.ReLU)
        self.hnn_dropout: nn.Dropout = nn.Dropout(p=0)

    def forward(
        self, input_: Tensor, hx: tuple[Tensor, Tensor]
    ) -> tuple[Tensor, tuple[Tensor, Tensor]]:
        """One step forward for PFGRU

        Arguments:
            input_ {tensor} -- the input tensor
            hx {tuple} -- previous hidden state (particles, weights)

        Returns:
            tuple -- new tensor
        """
        h0, p0 = hx
        obs_in = input_.repeat(h0.shape[0], 1)
        obs_cat = torch.cat((h0, obs_in), dim=1)

        z = torch.sigmoid(self.fc_z(obs_cat))
        r = torch.sigmoid(self.fc_r(obs_cat))
        n = self.fc_n(torch.cat((r * h0, obs_in), dim=1))

        mu_n, var_n = torch.split(n, split_size_or_sections=self.h_dim, dim=1)
        n: Tensor = self.reparameterize(mu_n, var_n)

        if self.activation == "relu":
            # if we use relu as the activation, batch norm is require
            n = n.view(self.num_particles, -1, self.h_dim).transpose(0, 1).contiguous()
            n = self.batch_norm(n)
            n = n.transpose(0, 1).contiguous().view(-1, self.h_dim)
            n = torch.relu(n)
        elif self.activation == "tanh":
            n = torch.tanh(n)
        else:
            raise ModuleNotFoundError

        h1: Tensor = (1 - z) * n + z * h0

        p1 = self.observation_likelihood(h1, obs_in, p0)

        if self.use_resampling:
            h1, p1 = self.resampling(h1, p1)

        p1 = p1.view(-1, 1)
        mean_hid = torch.sum(torch.exp(p1) * self.hnn_dropout(h1), dim=0)
        loc_pred: Tensor = self.hid_obs(mean_hid)

        return loc_pred, (h1, p1)

    def observation_likelihood(self, h1: Tensor, obs_in: Tensor, p0: Tensor) -> Tensor:
        """observation function based on compatibility function"""
        logpdf_obs: Tensor = self.fc_obs(torch.cat((h1, obs_in), dim=1))
        p1: Tensor = logpdf_obs + p0
        p1 = p1.view(self.num_particles, -1, 1)
        p1 = F.log_softmax(p1, dim=0)
        return p1

    def init_hidden(self, batch_size: int) -> tuple[Tensor, Tensor]:
        initializer: Callable[[int, int], Tensor] = (
            torch.rand if self.initialize == "rand" else torch.zeros
        )
        h0 = initializer(batch_size * self.num_particles, self.h_dim)
        p0: Tensor = torch.ones(batch_size * self.num_particles, 1) * np.log(
            1 / self.num_particles
        )
        hidden = (h0, p0)
        return hidden


class SeqLoc(nn.Module):
    def __init__(
        self,
        input_size: int,
        hidden_size: tuple[Shape, Shape],
        bias: bool = True,
        ln_preact: bool = True,
        weight_init: bool = False,
    ):
        super().__init__()

        self.seq_model: nn.GRU = nn.GRU(input_size, hidden_size[0][0], 1)
        self.Woms: nn.Sequential = mlp([*hidden_size[0], *hidden_size[1], 2], nn.Tanh)
        self.Woms: nn.Sequential = nn.Sequential(*(list(self.Woms.children())[:-1]))

        if weight_init:
            for m in self.named_children():
                self.weights_init(m)

        self.hs = hidden_size[0][0]

    def weights_init(self, m: tuple[str, nn.Module]) -> None:
        if isinstance(m[1], nn.Linear):
            stdv: float = 2 / math.sqrt(max(m[1].weight.size()))
            m[1].weight.data.uniform_(-stdv, stdv)
            if m[1].bias is not None:
                m[1].bias.data.uniform_(-stdv, stdv)

    def forward(
        self, x: Tensor, hidden: Tensor, ep_form=None, batch: bool = False
    ) -> tuple[Tensor, Tensor]:
        _hidden: Tensor = self.seq_model(x.unsqueeze(int(batch)), hidden)[0]
        out_arr: Tensor = self.Woms(_hidden.squeeze())
        return out_arr, _hidden

    def init_hidden(self, bs=None) -> Tensor:
        std = 1.0 / math.sqrt(self.hs)
        init_weights = torch.FloatTensor(1, 1, self.hs).uniform_(-std, std)
        return init_weights[0, :, None]


class SeqPt(nn.Module):
    def __init__(
        self,
        input_size: int,
        hidden_size: tuple[Shape, Shape],
        bias: bool = True,
        ln_preact: bool = True,
        weight_init: bool = False,
    ):
        super().__init__()
        self.seq_model: nn.GRU = nn.GRU(input_size, hidden_size[0][0], 1)
        self.Woms: nn.Sequential = mlp([*hidden_size[0], *hidden_size[1], 8], nn.Tanh)
        self.Woms: nn.Sequential = torch.nn.Sequential(
            *(list(self.Woms.children())[:-1])
        )
        self.Valms: nn.Sequential = mlp([*hidden_size[0], *hidden_size[2], 1], nn.Tanh)
        self.Valms = torch.nn.Sequential(*(list(self.Valms.children())[:-1]))

        if weight_init:
            for m in self.named_children():
                self.weights_init(m)

        self.hs = hidden_size[0]

    def weights_init(self, m: tuple[str, nn.Module]) -> None:
        if isinstance(m[1], nn.Linear):
            stdv = 2 / math.sqrt(max(m[1].weight.size()))
            m[1].weight.data.uniform_(-stdv, stdv)
            if m[1].bias is not None:
                m[1].bias.data.uniform_(-stdv, stdv)

    def forward(
        self, x: Tensor, hidden: Tensor, ep_form=None, batch: bool = False
    ) -> tuple[Tensor, Tensor, nn.Sequential]:  # MS POMDP
        _hidden: Tensor = self.seq_model(x, hidden)[0]
        out_arr: Tensor = self.Woms(_hidden.squeeze())
        val: nn.Sequential = self.Valms(_hidden.squeeze())
        return out_arr, _hidden, val

    def _reset_state(self) -> tuple[Tensor, Literal[0]]:
        std = 1.0 / math.sqrt(self.hs)
        init_weights = torch.FloatTensor(1, self.hs).uniform_(-std, std)
        return (init_weights[0, :, None], 0)


class Actor(nn.Module):
    def _distribution(self, obs: Tensor) -> tuple[Tensor, Tensor, Tensor]:
        raise NotImplementedError

    def _log_prob_from_distribution(self, pi: nn.Module, act: nn.Module) -> NoReturn:
        raise NotImplementedError

    def forward(self, obs, act=None, hidden=None) -> Tensor:
        # Produce action distributions for given observations, and
        # optionally compute the log likelihood of given actions under
        # those distributions.
        # pi, hidden = self._distribution(obs,hidden) #should be [4000,5]
        pi, hidden, val = self._distribution(obs, hidden=hidden)
        logp_a = None
        if act is not None:
            logp_a = self._log_prob_from_distribution(pi, act)  # should be [4000]
        return pi, logp_a, hidden, val


class MLPCategoricalActor(Actor):
    def __init__(
        self,
        input_dim: int,
        act_dim: int,
        hidden_sizes: Shape,
        activation: nn.Module,
        net_type: Optional[str] = None,
        batch_s: int = 1,
    ):
        super().__init__()
        if net_type == "rnn":
            self.logits_net = RecurrentNet(
                input_dim,
                act_dim,
                hidden_sizes,
                activation,
                batch_s=batch_s,
                rec_type="rnn",
            )
        else:
            self.logits_net = mlp(
                [
                    input_dim,
                    *(hidden_sizes if type(hidden_sizes) == tuple else []),
                    act_dim,
                ],
                activation,
            )

    def _distribution(self, obs, hidden=None) -> tuple[Categorical, Tensor, Tensor]:
        # logits, hidden = self.logits_net(obs, hidden=hidden)
        logits, hidden, val = self.logits_net.v_net(obs, hidden=hidden)
        return Categorical(logits=logits), hidden, val

    def _log_prob_from_distribution(self, pi: nn.Module, act: nn.Module):
        return pi.log_prob(act)

    def _reset_state(self):
        return self._get_init_states()

    def _get_init_states(self):
        std = 1.0 / math.sqrt(self.logits_net.hs)
        init_weights = torch.FloatTensor(1, 1, self.logits_net.hs).uniform_(-std, std)
        return init_weights[0, :, None]


class RecurrentNet(nn.Module):
    def __init__(
        self, obs_dim, act_dim, hidden_sizes, activation, batch_s=1, rec_type="lstm"
    ):
        super().__init__()
        self.hs = hidden_sizes[0][0]
        self.v_net = SeqPt(obs_dim // batch_s, hidden_sizes)

    def forward(self, obs, hidden, ep_form=None, meas_arr=None):
        return self.v_net(obs, hidden, ep_form=ep_form)

    def _reset_state(self):
        return self._get_init_states()

    def _get_init_states(self):
        std = 1.0 / math.sqrt(self.v_net.hs)
        init_weights = torch.FloatTensor(2, self.v_net.hs).uniform_(-std, std)
        return (init_weights[0, :, None], init_weights[1, :, None])


class RNNModelActorCritic(nn.Module):
    def __init__(
        self,
        obs_dim: int,
        act_dim: int,
        hidden: Shape = (32,),
        hidden_sizes_pol: Shape = (64,),
        hidden_sizes_val: Shape = (64, 64),
        hidden_sizes_rec: Shape = (64,),
        activation=nn.Tanh,
        net_type=None,
        pad_dim: int = 2,
        batch_s: int = 1,
        seed: int = 0,
    ):
        super().__init__()
        self.seed_gen: torch.Generator = torch.manual_seed(seed)
        self.hidden: int = hidden[0]
        self.pi_hs: int = hidden_sizes_rec[0]
        self.val_hs: int = hidden_sizes_val[0]
        self.bpf_hsize: int = hidden_sizes_rec[0]
        hidden_sizes: Shape = hidden + hidden_sizes_pol + hidden_sizes_val

        self.pi = MLPCategoricalActor(
            self.pi_hs if hidden_sizes_pol[0][0] == 1 else obs_dim + pad_dim,
            act_dim,
            None if hidden_sizes_pol[0][0] == 1 else hidden_sizes,
            activation,
            net_type=net_type,
            batch_s=batch_s,
        )

        self.num_particles = 40
        self.alpha = 0.7

        # self.model   = SeqLoc(obs_dim-8,[hidden_sizes_rec]+[[24]],1)
        self.model = PFGRUCell(
            self.num_particles,
            obs_dim - 8,
            obs_dim - 8,
            self.bpf_hsize,
            self.alpha,
            True,
            "tanh",
        )  # obs_dim, hidden_sizes_pol[0]

    def step(
        self, obs: npt.NDArray[np.float32], hidden: Union[tuple[tuple[Tensor, Tensor], Tensor], tuple[Tensor, Tensor]]
    ) -> tuple[
        npt.NDArray[np.float32],
        npt.NDArray[np.float32],
        npt.NDArray[np.float32],
        tuple[Tensor, Tensor],
        npt.NDArray[np.float32],
    ]:
        with torch.no_grad():
            obs_t = torch.as_tensor(obs, dtype=torch.float32).unsqueeze(0)
            loc_pred, hidden_part = self.model(obs_t[:, :3], hidden[0]) # PFGRU
            obs_t = torch.cat((obs_t, loc_pred.unsqueeze(0)), dim=1)
            pi, hidden2, v = self.pi._distribution(obs_t.unsqueeze(0), hidden[1])  # Actor
            a = pi.sample()
            logp_a: Tensor = self.pi._log_prob_from_distribution(pi, a)  # Actor
            _hidden: tuple[Tensor, Tensor] = (hidden_part, hidden2)
        return a.numpy(), v.numpy(), logp_a.numpy(), _hidden, loc_pred.numpy()

    def grad_step(
        #self, obs: npt.NDArray[np.float32], act, hidden: tuple[Tensor, Tensor]
        self, obs: Tensor, act: Tensor, hidden: tuple[tuple[Tensor, Tensor], Tensor]
    #) -> tuple[Any, Any, Any, Tensor]:
    ) -> tuple[Any, Tensor, Tensor, Tensor]:
<<<<<<< HEAD
=======
        ''' Update A2C '''
>>>>>>> 3251d282
        obs_t = torch.as_tensor(obs, dtype=torch.float32).unsqueeze(1) # TODO this is already a tensor, is this necessary?
        loc_pred = torch.empty((obs_t.shape[0], 2))
        hidden_part = hidden[0]  # TODO his contains two tensors, is that accounted for?
        with torch.no_grad():
            for kk, o in enumerate(obs_t):
                loc_pred[kk], hidden_part = self.model(o[:, :3], hidden_part)  # PFGRU
        obs_t = torch.cat((obs_t, loc_pred.unsqueeze(1)), dim=2)
        pi, logp_a, hidden2, val = self.pi(obs_t, act=act, hidden=hidden[1])  # Actor
        return pi, val, logp_a, loc_pred

    def act(
        self, obs: npt.NDArray[np.float32], hidden: tuple[Tensor, Tensor]
    ) -> tuple[
        npt.NDArray[np.float32],
        npt.NDArray[np.float32],
        npt.NDArray[np.float32],
        tuple[Tensor, Tensor],
        npt.NDArray[np.float32],
    ]:
        return self.step(obs, hidden=hidden)

    def reset_hidden(self, batch_size: int = 1) -> tuple[tuple[Tensor, Tensor], Tensor]:
        model_hidden = self.model.init_hidden(batch_size)  # PFGRU
        a2c_hidden = self.pi._reset_state()  # Actor
        return (model_hidden, a2c_hidden)<|MERGE_RESOLUTION|>--- conflicted
+++ resolved
@@ -552,10 +552,7 @@
         self, obs: Tensor, act: Tensor, hidden: tuple[tuple[Tensor, Tensor], Tensor]
     #) -> tuple[Any, Any, Any, Tensor]:
     ) -> tuple[Any, Tensor, Tensor, Tensor]:
-<<<<<<< HEAD
-=======
         ''' Update A2C '''
->>>>>>> 3251d282
         obs_t = torch.as_tensor(obs, dtype=torch.float32).unsqueeze(1) # TODO this is already a tensor, is this necessary?
         loc_pred = torch.empty((obs_t.shape[0], 2))
         hidden_part = hidden[0]  # TODO his contains two tensors, is that accounted for?
