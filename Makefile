SHELL=/bin/bash
LINT_PATHS=src/ tests/ setup.py

# Auto-format files
format:
	# Sort imports
	ruff check --select I ${LINT_PATHS} --fix
	# Reformat using black
	black ${LINT_PATHS}

test:
	./runtests

# Linting 
lint:
	# stop the build if there are Python syntax errors or undefined names
	# see https://www.flake8rules.com/
	ruff check ${LINT_PATHS} --select=E9,F63,F7,F82 --output-format=full
	# exit-zero treats all errors as warnings.
	ruff check ${LINT_PATHS} --exit-zero

check-codestyle:
	# Sort imports
	ruff check --select I ${LINT_PATHS}
	# Reformat using black
	black --check ${LINT_PATHS}

# Type Checking
type:
<<<<<<< HEAD
	mypy ${LINT_PATHS}
=======
	mypy --disallow-untyped-calls --disallow-untyped-defs --ignore-missing-imports ${LINT_PATHS}
>>>>>>> 9cf3c149

# Pre-checks 
commit-checks: check-codestyle type lint<|MERGE_RESOLUTION|>--- conflicted
+++ resolved
@@ -27,11 +27,7 @@
 
 # Type Checking
 type:
-<<<<<<< HEAD
-	mypy ${LINT_PATHS}
-=======
 	mypy --disallow-untyped-calls --disallow-untyped-defs --ignore-missing-imports ${LINT_PATHS}
->>>>>>> 9cf3c149
 
 # Pre-checks 
 commit-checks: check-codestyle type lint