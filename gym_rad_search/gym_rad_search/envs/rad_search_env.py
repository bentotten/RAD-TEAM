--- conflicted
+++ resolved
@@ -452,7 +452,6 @@
                     else:
                         reward = -0.5 * agent.sp_dist / self.max_dist
 
-<<<<<<< HEAD
                 if action == -1 and not agent.collision:
                     reward = -0.5 * agent.sp_dist / self.max_dist
                     raise ValueError("Agent should not return false if the tentative step is an idle step")
@@ -460,10 +459,6 @@
                     reward = -0.5 * agent.sp_dist / self.max_dist
 
             # If detector coordinate noise is desired
-            # TODO why is noise coordinate being added here? Why is noise a coordinate at all?
-=======
-            # If detector coordinate noise is desired, will be added to the detector coordinates
->>>>>>> af487ea5
             noise: Point = Point(
                 tuple(self.np_random.normal(scale=5, size=2))
                 if self.coord_noise
@@ -507,7 +502,6 @@
         aggregate_info_result: dict = {_: None for _ in self.agents}
         
         if action_list:
-<<<<<<< HEAD
             # !!!!!!!!!!!!!!!!!!!!!!!!!!!!!!!!!!!!!!!!!!!!!!!!!!!!!!!!!!   HARDCODE TEST DELETE ME  !!!!!!!!!!!!!!!!!!!!!!!!!!!!!!!!!!!!!!!!!!!!!!!!!!!!!!!!!!!!!!!!!!!!!!!!! 
             # !!!!!!!!!!!!!!!!!!!!!!!!!!!!!!!!!!!!!!!!!!!!!!!!!!!!!!!!!!!!!!!!!!!!!!!!!!!!!!!!!!!!!!!!!!!!!!!!!!!!!!!!!!!!!!!!!!!!!!!!!!!!!!!!!!!!!!!!!!!!!!!!!!!!!!!!!!!!!!!
             if self.DEBUG:  
@@ -519,22 +513,13 @@
                 print("Tentative scaled return coords: ", test_scaled)
             # !!!!!!!!!!!!!!!!!!!!!!!!!!!!!!!!!!!!!!!!!!!!!!!!!!!!!!!!!!!!!!!!!!!!!!!!!!!!!!!!!!!!!!!!!!!!!!!!!!!!!!!!!!!!!!!!!!!!!!!!!!!!!!!!!!!!!!!!!!!!!!!!!!!!!!!!!!!!!!!
 
-=======
->>>>>>> af487ea5
             proposed_coordinates = [sum_p(self.agents[agent_id].det_coords, get_step(action)) for agent_id, action in action_list.items()]
             for agent_id, action in action_list.items():
                 (
-<<<<<<< HEAD
                     aggregate_observation_result[agent_id], 
                     aggregate_reward_result[agent_id], 
                     aggregate_success_result[agent_id],
                     aggregate_info_result[agent_id],
-=======
-                    aggregate_step_result[agent_id].state, 
-                    aggregate_step_result[agent_id].reward, 
-                    aggregate_step_result[agent_id].done,
-                    aggregate_step_result[agent_id].error,
->>>>>>> af487ea5
                 ) = agent_step(agent=self.agents[agent_id], action=action, proposed_coordinates=proposed_coordinates)   
             self.iter_count += 1
             #return {k: asdict(v) for k, v in aggregate_step_result.items()}       
@@ -657,12 +642,7 @@
 
         roll_back_action: bool = False
         step = get_step(action)
-<<<<<<< HEAD
         tentative_coordinates = sum_p(agent.det_coords, step)  # TODO can delete and use value from proposed coords
-=======
-        
-        tentative_coordinates = sum_p(agent.det_coords, step)         # TODO can delete and use value from proposed coords
->>>>>>> af487ea5
         
         # If proposed move will collide with another agents proposed move, 
         if count_matching_p(tentative_coordinates, proposed_coordinates) > 1:
@@ -1268,19 +1248,6 @@
 
         if obstacles == []:
             obstacles = self.obs_coord
-
-<<<<<<< HEAD
-=======
-        # Check only rendering one episode aka data readings available match number of rewards 
-        # (+1 as rewards dont include the first position). 
-        #reward_length = len(ep_rew)
-        # if data.shape[0] != len(ep_rew)+1:
-        #     print(f"Error: episode reward array length: {reward_length} does not match existing detector locations array length, \
-        #     minus initial start position: {data.shape[0]}. \
-        #     Check: Are you trying to render more than one episode?")
-        #     return 1
-
->>>>>>> af487ea5
         if just_env:
             # Setup Graph
             plt.rc("font", size=12)
